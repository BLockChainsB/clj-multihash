--- conflicted
+++ resolved
@@ -1,8 +1,4 @@
-<<<<<<< HEAD
-(defproject mvxcvi/multihash "0.1.1"
-=======
 (defproject mvxcvi/multihash "0.1.2"
->>>>>>> a4197ed7
   :description "Native Clojure implementation of the multihash standard."
   :url "https://github.com/greglook/clj-multihash"
   :license {:name "Public Domain"
